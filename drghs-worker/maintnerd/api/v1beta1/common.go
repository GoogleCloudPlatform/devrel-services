--- conflicted
+++ resolved
@@ -74,19 +74,11 @@
 		assignees[i] = u
 	}
 
-<<<<<<< HEAD
-	commitId := ""
-	issue.ForeachEvent(func(event *maintner.GitHubIssueEvent) error {
-		// ForeachEvent processes events in chronological order
-		if event.CommitID != "" {
-			commitId = event.CommitID
-=======
 	commitID := ""
 	issue.ForeachEvent(func(event *maintner.GitHubIssueEvent) error {
 		// ForeachEvent processes events in chronological order
 		if event.CommitID != "" {
 			commitID = event.CommitID
->>>>>>> 80308e4b
 		}
 		return nil
 	})
@@ -104,11 +96,7 @@
 		ClosedBy:        closedBy,
 		ClosedAt:        closedAt,
 		GitCommit:       nil,
-<<<<<<< HEAD
-		Commit:          commitId,
-=======
 		Commit:          commitID,
->>>>>>> 80308e4b
 		IssueId:         issue.Number,
 		Assignees:       assignees,
 		Reporter:        reporter,
