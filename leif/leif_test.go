--- conflicted
+++ resolved
@@ -136,20 +136,11 @@
 			repoName:      "someRepo",
 			mockUserError: nil,
 			mockRepoError: nil,
-<<<<<<< HEAD
-			wantCorpus: Corpus{
-				watchedOwners: []*Owner{
-					&Owner{
-						name:  "someOwner",
-						Repos: []*Repository{&Repository{name: "someRepo", ownerName: "someOwner"}},
-					}},
-=======
 			wantOwners: []*Owner{
 				&Owner{
 					name:  "someOwner",
-					Repos: []*Repository{&Repository{name: "someRepo"}},
-				},
->>>>>>> 91705e2a
+					Repos: []*Repository{&Repository{name: "someRepo", ownerName: "someOwner"}},
+				},
 			},
 			wantErr: false,
 		},
@@ -160,20 +151,11 @@
 			repoName:      "someRepo",
 			mockUserError: nil,
 			mockRepoError: nil,
-<<<<<<< HEAD
-			wantCorpus: Corpus{
-				watchedOwners: []*Owner{
-					&Owner{
-						name:  "someOwner",
-						Repos: []*Repository{&Repository{name: "someRepo", ownerName: "someOwner"}},
-					}},
-=======
 			wantOwners: []*Owner{
 				&Owner{
 					name:  "someOwner",
-					Repos: []*Repository{&Repository{name: "someRepo"}},
-				},
->>>>>>> 91705e2a
+					Repos: []*Repository{&Repository{name: "someRepo", ownerName: "someOwner"}},
+				},
 			},
 			wantErr: false,
 		},
@@ -181,34 +163,20 @@
 			name: "Correctly tracks a repo on existing owner with repos",
 			currOwners: []*Owner{&Owner{
 				name:  "someOwner",
-<<<<<<< HEAD
 				Repos: []*Repository{&Repository{name: "aRepo", ownerName: "someOwner"}},
-			}}},
-=======
-				Repos: []*Repository{&Repository{name: "aRepo"}},
-			}},
->>>>>>> 91705e2a
+			}},
 			ownerName:     "someOwner",
 			repoName:      "someRepo",
 			mockUserError: nil,
 			mockRepoError: nil,
-<<<<<<< HEAD
-			wantCorpus: Corpus{
-				watchedOwners: []*Owner{
-					&Owner{
-						name: "someOwner",
-						Repos: []*Repository{
-							&Repository{name: "aRepo", ownerName: "someOwner"},
-							&Repository{name: "someRepo", ownerName: "someOwner"},
-						},
-					}},
-=======
 			wantOwners: []*Owner{
 				&Owner{
-					name:  "someOwner",
-					Repos: []*Repository{&Repository{name: "aRepo"}, &Repository{name: "someRepo"}},
-				},
->>>>>>> 91705e2a
+					name: "someOwner",
+					Repos: []*Repository{
+						&Repository{name: "aRepo", ownerName: "someOwner"},
+						&Repository{name: "someRepo", ownerName: "someOwner"},
+					},
+				},
 			},
 			wantErr: false,
 		},
